<?php namespace Illuminate\Container;

use Closure;
use ArrayAccess;
use ReflectionClass;
use ReflectionMethod;
use ReflectionFunction;
use ReflectionParameter;
use InvalidArgumentException;
use Illuminate\Contracts\Container\Container as ContainerContract;

class Container implements ArrayAccess, ContainerContract {

	/**
	 * The current globally available container (if any).
	 *
	 * @var static
	 */
	protected static $instance;

	/**
	 * An array of the types that have been resolved.
	 *
	 * @var array
	 */
	protected $resolved = [];

	/**
	 * The container's bindings.
	 *
	 * @var array
	 */
	protected $bindings = [];

	/**
	 * The container's shared instances.
	 *
	 * @var array
	 */
	protected $instances = [];

	/**
	 * The registered type aliases.
	 *
	 * @var array
	 */
	protected $aliases = [];

	/**
	 * The extension closures for services.
	 *
	 * @var array
	 */
	protected $extenders = [];

	/**
	 * All of the registered tags.
	 *
	 * @var array
	 */
	protected $tags = [];

	/**
	 * The stack of concretions being current built.
	 *
	 * @var array
	 */
	protected $buildStack = [];

	/**
	 * The contextual binding map.
	 *
	 * @var array
	 */
	public $contextual = [];

	/**
	 * All of the registered rebound callbacks.
	 *
	 * @var array
	 */
	protected $reboundCallbacks = [];

	/**
	 * All of the global resolving callbacks.
	 *
	 * @var array
	 */
	protected $globalResolvingCallbacks = [];

	/**
	 * All of the global after resolving callbacks.
	 *
	 * @var array
	 */
	protected $globalAfterResolvingCallbacks = [];

	/**
	 * All of the after resolving callbacks by class type.
	 *
	 * @var array
	 */
	protected $resolvingCallbacks = [];

	/**
	 * All of the after resolving callbacks by class type.
	 *
	 * @var array
	 */
	protected $afterResolvingCallbacks = [];

	/**
	 * Define a contextual binding.
	 *
	 * @param  string  $concrete
	 * @return \Illuminate\Contracts\Container\ContextualBindingBuilder
	 */
	public function when($concrete)
	{
		return new ContextualBindingBuilder($this, $concrete);
	}

	/**
	 * Determine if a given string is resolvable.
	 *
	 * @param  string  $abstract
	 * @return bool
	 */
	protected function resolvable($abstract)
	{
		return $this->bound($abstract);
	}

	/**
	 * Determine if the given abstract type has been bound.
	 *
	 * @param  string  $abstract
	 * @return bool
	 */
	public function bound($abstract)
	{
		return isset($this->bindings[$abstract]) || isset($this->instances[$abstract]) || $this->isAlias($abstract);
	}

	/**
	 * Determine if the given abstract type has been resolved.
	 *
	 * @param  string  $abstract
	 * @return bool
	 */
	public function resolved($abstract)
	{
		return isset($this->resolved[$abstract]) || isset($this->instances[$abstract]);
	}

	/**
	 * Determine if a given string is an alias.
	 *
	 * @param  string  $name
	 * @return bool
	 */
	public function isAlias($name)
	{
		return isset($this->aliases[$name]);
	}

	/**
	 * Register a binding with the container.
	 *
	 * @param  string|array  $abstract
	 * @param  \Closure|string|null  $concrete
	 * @param  bool  $shared
	 * @return void
	 */
	public function bind($abstract, $concrete = null, $shared = false)
	{
		// If the given types are actually an array, we will assume an alias is being
		// defined and will grab this "real" abstract class name and register this
		// alias with the container so that it can be used as a shortcut for it.
		if (is_array($abstract))
		{
			list($abstract, $alias) = $this->extractAlias($abstract);

			$this->alias($abstract, $alias);
		}

		// If no concrete type was given, we will simply set the concrete type to the
		// abstract type. This will allow concrete type to be registered as shared
		// without being forced to state their classes in both of the parameter.
		$this->dropStaleInstances($abstract);

		if (is_null($concrete))
		{
			$concrete = $abstract;
		}

		// If the factory is not a Closure, it means it is just a class name which is
		// is bound into this container to the abstract type and we will just wrap
		// it up inside a Closure to make things more convenient when extending.
		if ( ! $concrete instanceof Closure)
		{
			$concrete = $this->getClosure($abstract, $concrete);
		}

		$this->bindings[$abstract] = compact('concrete', 'shared');

		// If the abstract type was already resolved in this container we'll fire the
		// rebound listener so that any objects which have already gotten resolved
		// can have their copy of the object updated via the listener callbacks.
		if ($this->resolved($abstract))
		{
			$this->rebound($abstract);
		}
	}

	/**
	 * Get the Closure to be used when building a type.
	 *
	 * @param  string  $abstract
	 * @param  string  $concrete
	 * @return \Closure
	 */
	protected function getClosure($abstract, $concrete)
	{
		return function($c, $parameters = []) use ($abstract, $concrete)
		{
			$method = ($abstract == $concrete) ? 'build' : 'make';

			return $c->$method($concrete, $parameters);
		};
	}

	/**
	 * Add a contextual binding to the container.
	 *
	 * @param  string  $concrete
	 * @param  string  $abstract
	 * @param  \Closure|string  $implementation
	 */
	public function addContextualBinding($concrete, $abstract, $implementation)
	{
		$this->contextual[$concrete][$abstract] = $implementation;
	}

	/**
	 * Register a binding if it hasn't already been registered.
	 *
	 * @param  string  $abstract
	 * @param  \Closure|string|null  $concrete
	 * @param  bool  $shared
	 * @return void
	 */
	public function bindIf($abstract, $concrete = null, $shared = false)
	{
		if ( ! $this->bound($abstract))
		{
			$this->bind($abstract, $concrete, $shared);
		}
	}

	/**
	 * Register a shared binding in the container.
	 *
	 * @param  string  $abstract
	 * @param  \Closure|string|null  $concrete
	 * @return void
	 */
	public function singleton($abstract, $concrete = null)
	{
		$this->bind($abstract, $concrete, true);
	}

	/**
	 * Wrap a Closure such that it is shared.
	 *
	 * @param  \Closure  $closure
	 * @return \Closure
	 */
	public function share(Closure $closure)
	{
		return function($container) use ($closure)
		{
			// We'll simply declare a static variable within the Closures and if it has
			// not been set we will execute the given Closures to resolve this value
			// and return it back to these consumers of the method as an instance.
			static $object;

			if (is_null($object))
			{
				$object = $closure($container);
			}

			return $object;
		};
	}

	/**
	 * Bind a shared Closure into the container.
	 *
	 * @param  string    $abstract
	 * @param  \Closure  $closure
	 * @return void
	 */
	public function bindShared($abstract, Closure $closure)
	{
		$this->bind($abstract, $this->share($closure), true);
	}

	/**
	 * "Extend" an abstract type in the container.
	 *
	 * @param  string    $abstract
	 * @param  \Closure  $closure
	 * @return void
	 *
	 * @throws \InvalidArgumentException
	 */
	public function extend($abstract, Closure $closure)
	{
		if (isset($this->instances[$abstract]))
		{
			$this->instances[$abstract] = $closure($this->instances[$abstract], $this);

			$this->rebound($abstract);
		}
		else
		{
			$this->extenders[$abstract][] = $closure;
		}
	}

	/**
	 * Register an existing instance as shared in the container.
	 *
	 * @param  string  $abstract
	 * @param  mixed   $instance
	 * @return void
	 */
	public function instance($abstract, $instance)
	{
		// First, we will extract the alias from the abstract if it is an array so we
		// are using the correct name when binding the type. If we get an alias it
		// will be registered with the container so we can resolve it out later.
		if (is_array($abstract))
		{
			list($abstract, $alias) = $this->extractAlias($abstract);

			$this->alias($abstract, $alias);
		}

		unset($this->aliases[$abstract]);

		// We'll check to determine if this type has been bound before, and if it has
		// we will fire the rebound callbacks registered with the container and it
		// can be updated with consuming classes that have gotten resolved here.
		$bound = $this->bound($abstract);

		$this->instances[$abstract] = $instance;

		if ($bound)
		{
			$this->rebound($abstract);
		}
	}

	/**
	 * Assign a set of tags to a given binding.
	 *
	 * @param  array|string  $abstracts
	 * @param  array|mixed   ...$tags
	 * @return void
	 */
	public function tag($abstracts, $tags)
	{
		$tags = is_array($tags) ? $tags : array_slice(func_get_args(), 1);

		foreach ($tags as $tag)
		{
			if ( ! isset($this->tags[$tag])) $this->tags[$tag] = [];

			foreach ((array) $abstracts as $abstract)
			{
				$this->tags[$tag][] = $abstract;
			}
		}
	}

	/**
	 * Resolve all of the bindings for a given tag.
	 *
	 * @param  string  $tag
	 * @return array
	 */
	public function tagged($tag)
	{
		$results = [];

		foreach ($this->tags[$tag] as $abstract)
		{
			$results[] = $this->make($abstract);
		}

		return $results;
	}

	/**
	 * Alias a type to a different name.
	 *
	 * @param  string  $abstract
	 * @param  string  $alias
	 * @return void
	 */
	public function alias($abstract, $alias)
	{
		$this->aliases[$alias] = $abstract;
	}

	/**
	 * Extract the type and alias from a given definition.
	 *
	 * @param  array  $definition
	 * @return array
	 */
	protected function extractAlias(array $definition)
	{
		return [key($definition), current($definition)];
	}

	/**
	 * Bind a new callback to an abstract's rebind event.
	 *
	 * @param  string    $abstract
	 * @param  \Closure  $callback
	 * @return mixed
	 */
	public function rebinding($abstract, Closure $callback)
	{
		$this->reboundCallbacks[$abstract][] = $callback;

		if ($this->bound($abstract)) return $this->make($abstract);
	}

	/**
	 * Refresh an instance on the given target and method.
	 *
	 * @param  string  $abstract
	 * @param  mixed   $target
	 * @param  string  $method
	 * @return mixed
	 */
	public function refresh($abstract, $target, $method)
	{
		return $this->rebinding($abstract, function($app, $instance) use ($target, $method)
		{
			$target->{$method}($instance);
		});
	}

	/**
	 * Fire the "rebound" callbacks for the given abstract type.
	 *
	 * @param  string  $abstract
	 * @return void
	 */
	protected function rebound($abstract)
	{
		$instance = $this->make($abstract);

		foreach ($this->getReboundCallbacks($abstract) as $callback)
		{
			call_user_func($callback, $this, $instance);
		}
	}

	/**
	 * Get the rebound callbacks for a given type.
	 *
	 * @param  string  $abstract
	 * @return array
	 */
	protected function getReboundCallbacks($abstract)
	{
		if (isset($this->reboundCallbacks[$abstract]))
		{
			return $this->reboundCallbacks[$abstract];
		}

		return [];
	}

	/**
	 * Wrap the given closure such that its dependencies will be injected when executed.
	 *
	 * @param  \Closure  $callback
	 * @param  array  $parameters
	 * @return \Closure
	 */
	public function wrap(Closure $callback, array $parameters = [])
	{
		return function() use ($callback, $parameters)
		{
			return $this->call($callback, $parameters);
		};
	}

	/**
	 * Call the given Closure / class@method and inject its dependencies.
	 *
	 * @param  callable|string  $callback
	 * @param  array  $parameters
	 * @param  string|null  $defaultMethod
	 * @return mixed
	 */
	public function call($callback, array $parameters = [], $defaultMethod = null)
	{
		if ($this->isCallableWithAtSign($callback) || $defaultMethod)
		{
			return $this->callClass($callback, $parameters, $defaultMethod);
		}

		$dependencies = $this->getMethodDependencies($callback, $parameters);

		return call_user_func_array($callback, $dependencies);
	}

	/**
	 * Determine if the given string is in Class@method syntax.
	 *
	 * @param  mixed  $callback
	 * @return bool
	 */
	protected function isCallableWithAtSign($callback)
	{
		if ( ! is_string($callback)) return false;

		return strpos($callback, '@') !== false;
	}

	/**
	 * Get all dependencies for a given method.
	 *
	 * @param  callable|string  $callback
	 * @param  array  $parameters
	 * @return array
	 */
<<<<<<< HEAD
	protected function getMethodDependencies($callback, $parameters = [])
=======
	protected function getMethodDependencies($callback, array $parameters = [])
>>>>>>> f404b6a9
	{
		$dependencies = [];

		foreach ($this->getCallReflector($callback)->getParameters() as $key => $parameter)
		{
			$this->addDependencyForCallParameter($parameter, $parameters, $dependencies);
		}

		return array_merge($dependencies, $parameters);
	}

	/**
	 * Get the proper reflection instance for the given callback.
	 *
	 * @param  callable|string  $callback
	 * @return \ReflectionFunctionAbstract
	 */
	protected function getCallReflector($callback)
	{
		if (is_string($callback) && strpos($callback, '::') !== false)
		{
			$callback = explode('::', $callback);
		}

		if (is_array($callback))
		{
			return new ReflectionMethod($callback[0], $callback[1]);
		}

		return new ReflectionFunction($callback);
	}

	/**
	 * Get the dependency for the given call parameter.
	 *
	 * @param  \ReflectionParameter  $parameter
	 * @param  array  $parameters
	 * @param  array  $dependencies
	 * @return mixed
	 */
	protected function addDependencyForCallParameter(ReflectionParameter $parameter, array &$parameters, &$dependencies)
	{
		if (array_key_exists($parameter->name, $parameters))
		{
			$dependencies[] = $parameters[$parameter->name];

			unset($parameters[$parameter->name]);
		}
		elseif ($parameter->getClass())
		{
			$dependencies[] = $this->make($parameter->getClass()->name);
		}
		elseif ($parameter->isDefaultValueAvailable())
		{
			$dependencies[] = $parameter->getDefaultValue();
		}
	}

	/**
	 * Call a string reference to a class using Class@method syntax.
	 *
	 * @param  string  $target
	 * @param  array  $parameters
	 * @param  string|null  $defaultMethod
	 * @return mixed
	 */
	protected function callClass($target, array $parameters = [], $defaultMethod = null)
	{
		$segments = explode('@', $target);

		// If the listener has an @ sign, we will assume it is being used to delimit
		// the class name from the handle method name. This allows for handlers
		// to run multiple handler methods in a single class for convenience.
		$method = count($segments) == 2 ? $segments[1] : $defaultMethod;

		if (is_null($method))
		{
			throw new InvalidArgumentException("Method not provided.");
		}

		return $this->call([$this->make($segments[0]), $method], $parameters);
	}

	/**
	 * Resolve the given type from the container.
	 *
	 * @param  string  $abstract
	 * @param  array   $parameters
	 * @return mixed
	 */
<<<<<<< HEAD
	public function make($abstract, $parameters = [])
=======
	public function make($abstract, array $parameters = [])
>>>>>>> f404b6a9
	{
		$abstract = $this->getAlias($abstract);

		// If an instance of the type is currently being managed as a singleton we'll
		// just return an existing instance instead of instantiating new instances
		// so the developer can keep using the same objects instance every time.
		if (isset($this->instances[$abstract]))
		{
			return $this->instances[$abstract];
		}

		$concrete = $this->getConcrete($abstract);

		// We're ready to instantiate an instance of the concrete type registered for
		// the binding. This will instantiate the types, as well as resolve any of
		// its "nested" dependencies recursively until all have gotten resolved.
		if ($this->isBuildable($concrete, $abstract))
		{
			$object = $this->build($concrete, $parameters);
		}
		else
		{
			$object = $this->make($concrete, $parameters);
		}

		// If we defined any extenders for this type, we'll need to spin through them
		// and apply them to the object being built. This allows for the extension
		// of services, such as changing configuration or decorating the object.
		foreach ($this->getExtenders($abstract) as $extender)
		{
			$object = $extender($object, $this);
		}

		// If the requested type is registered as a singleton we'll want to cache off
		// the instances in "memory" so we can return it later without creating an
		// entirely new instance of an object on each subsequent request for it.
		if ($this->isShared($abstract))
		{
			$this->instances[$abstract] = $object;
		}

		$this->fireResolvingCallbacks($abstract, $object);

		$this->resolved[$abstract] = true;

		return $object;
	}

	/**
	 * Get the concrete type for a given abstract.
	 *
	 * @param  string  $abstract
	 * @return mixed   $concrete
	 */
	protected function getConcrete($abstract)
	{
		if ( ! is_null($concrete = $this->getContextualConcrete($abstract)))
		{
			return $concrete;
		}

		// If we don't have a registered resolver or concrete for the type, we'll just
		// assume each type is a concrete name and will attempt to resolve it as is
		// since the container should be able to resolve concretes automatically.
		if ( ! isset($this->bindings[$abstract]))
		{
			if ($this->missingLeadingSlash($abstract) &&
				isset($this->bindings['\\'.$abstract]))
			{
				$abstract = '\\'.$abstract;
			}

			return $abstract;
		}

		return $this->bindings[$abstract]['concrete'];
	}

	/**
	 * Get the contextual concrete binding for the given abstract.
	 *
	 * @param  string  $abstract
	 * @return string
	 */
	protected function getContextualConcrete($abstract)
	{
		if (isset($this->contextual[end($this->buildStack)][$abstract]))
		{
			return $this->contextual[end($this->buildStack)][$abstract];
		}
	}

	/**
	 * Determine if the given abstract has a leading slash.
	 *
	 * @param  string  $abstract
	 * @return bool
	 */
	protected function missingLeadingSlash($abstract)
	{
		return is_string($abstract) && strpos($abstract, '\\') !== 0;
	}

	/**
	 * Get the extender callbacks for a given type.
	 *
	 * @param  string  $abstract
	 * @return array
	 */
	protected function getExtenders($abstract)
	{
		if (isset($this->extenders[$abstract]))
		{
			return $this->extenders[$abstract];
		}

		return [];
	}

	/**
	 * Instantiate a concrete instance of the given type.
	 *
	 * @param  string  $concrete
	 * @param  array   $parameters
	 * @return mixed
	 *
	 * @throws BindingResolutionException
	 */
<<<<<<< HEAD
	public function build($concrete, $parameters = [])
=======
	public function build($concrete, array $parameters = [])
>>>>>>> f404b6a9
	{
		// If the concrete type is actually a Closure, we will just execute it and
		// hand back the results of the functions, which allows functions to be
		// used as resolvers for more fine-tuned resolution of these objects.
		if ($concrete instanceof Closure)
		{
			return $concrete($this, $parameters);
		}

		$reflector = new ReflectionClass($concrete);

		// If the type is not instantiable, the developer is attempting to resolve
		// an abstract type such as an Interface of Abstract Class and there is
		// no binding registered for the abstractions so we need to bail out.
		if ( ! $reflector->isInstantiable())
		{
			$message = "Target [$concrete] is not instantiable.";

			throw new BindingResolutionException($message);
		}

		$this->buildStack[] = $concrete;

		$constructor = $reflector->getConstructor();

		// If there are no constructors, that means there are no dependencies then
		// we can just resolve the instances of the objects right away, without
		// resolving any other types or dependencies out of these containers.
		if (is_null($constructor))
		{
			array_pop($this->buildStack);

			return new $concrete;
		}

		$dependencies = $constructor->getParameters();

		// Once we have all the constructor's parameters we can create each of the
		// dependency instances and then use the reflection instances to make a
		// new instance of this class, injecting the created dependencies in.
		$parameters = $this->keyParametersByArgument(
			$dependencies, $parameters
		);

		$instances = $this->getDependencies(
			$dependencies, $parameters
		);

		array_pop($this->buildStack);

		return $reflector->newInstanceArgs($instances);
	}

	/**
	 * Resolve all of the dependencies from the ReflectionParameters.
	 *
	 * @param  array  $parameters
	 * @param  array  $primitives
	 * @return array
	 */
<<<<<<< HEAD
	protected function getDependencies($parameters, array $primitives = [])
=======
	protected function getDependencies(array $parameters, array $primitives = [])
>>>>>>> f404b6a9
	{
		$dependencies = [];

		foreach ($parameters as $parameter)
		{
			$dependency = $parameter->getClass();

			// If the class is null, it means the dependency is a string or some other
			// primitive type which we can not resolve since it is not a class and
			// we will just bomb out with an error since we have no-where to go.
			if (array_key_exists($parameter->name, $primitives))
			{
				$dependencies[] = $primitives[$parameter->name];
			}
			elseif (is_null($dependency))
			{
				$dependencies[] = $this->resolveNonClass($parameter);
			}
			else
			{
				$dependencies[] = $this->resolveClass($parameter);
			}
		}

		return (array) $dependencies;
	}

	/**
	 * Resolve a non-class hinted dependency.
	 *
	 * @param  \ReflectionParameter  $parameter
	 * @return mixed
	 *
	 * @throws BindingResolutionException
	 */
	protected function resolveNonClass(ReflectionParameter $parameter)
	{
		if ($parameter->isDefaultValueAvailable())
		{
			return $parameter->getDefaultValue();
		}

		$message = "Unresolvable dependency resolving [$parameter] in class {$parameter->getDeclaringClass()->getName()}";

		throw new BindingResolutionException($message);
	}

	/**
	 * Resolve a class based dependency from the container.
	 *
	 * @param  \ReflectionParameter  $parameter
	 * @return mixed
	 *
	 * @throws BindingResolutionException
	 */
	protected function resolveClass(ReflectionParameter $parameter)
	{
		try
		{
			return $this->make($parameter->getClass()->name);
		}

		// If we can not resolve the class instance, we will check to see if the value
		// is optional, and if it is we will return the optional parameter value as
		// the value of the dependency, similarly to how we do this with scalars.
		catch (BindingResolutionException $e)
		{
			if ($parameter->isOptional())
			{
				return $parameter->getDefaultValue();
			}

			throw $e;
		}
	}

	/**
	 * If extra parameters are passed by numeric ID, rekey them by argument name.
	 *
	 * @param  array  $dependencies
	 * @param  array  $parameters
	 * @return array
	 */
	protected function keyParametersByArgument(array $dependencies, array $parameters)
	{
		foreach ($parameters as $key => $value)
		{
			if (is_numeric($key))
			{
				unset($parameters[$key]);

				$parameters[$dependencies[$key]->name] = $value;
			}
		}

		return $parameters;
	}

	/**
	 * Register a new resolving callback.
	 *
	 * @param  string    $abstract
	 * @param  \Closure  $callback
	 * @return void
	 */
	public function resolving($abstract, Closure $callback = null)
	{
		if ($callback === null && $abstract instanceof Closure)
		{
			$this->resolvingCallback($abstract);
		}
		else
		{
			$this->resolvingCallbacks[$abstract][] = $callback;
		}
	}

	/**
	 * Register a new after resolving callback for all types.
	 *
	 * @param  string   $abstract
	 * @param  \Closure $callback
	 * @return void
	 */
	public function afterResolving($abstract, Closure $callback = null)
	{
		if ($abstract instanceof Closure && $callback === null)
		{
			$this->afterResolvingCallback($abstract);
		}
		else
		{
			$this->afterResolvingCallbacks[$abstract][] = $callback;
		}
	}

	/**
	 * Register a new resolving callback by type of its first argument.
	 *
	 * @param  \Closure  $callback
	 * @return void
	 */
	protected function resolvingCallback(Closure $callback)
	{
		$abstract = $this->getFunctionHint($callback);

		if ($abstract)
		{
			$this->resolvingCallbacks[$abstract][] = $callback;
		}
		else
		{
			$this->globalResolvingCallbacks[] = $callback;
		}
	}

	/**
	 * Register a new after resolving callback by type of its first argument.
	 *
	 * @param  \Closure  $callback
	 * @return void
	 */
	protected function afterResolvingCallback(Closure $callback)
	{
		$abstract = $this->getFunctionHint($callback);

		if ($abstract)
		{
			$this->afterResolvingCallbacks[$abstract][] = $callback;
		}
		else
		{
			$this->globalAfterResolvingCallbacks[] = $callback;
		}
	}

	/**
	 * Get the type hint for this closure's first argument.
	 *
	 * @param  \Closure  $callback
	 * @return mixed
	 */
	protected function getFunctionHint(Closure $callback)
	{
		$function = new ReflectionFunction($callback);

		if ($function->getNumberOfParameters() == 0)
		{
			return null;
		}

		$expected = $function->getParameters()[0];

		if ( ! $expected->getClass())
		{
			return null;
		}

		return $expected->getClass()->name;
	}

	/**
	 * Fire all of the resolving callbacks.
	 *
	 * @param  string  $abstract
	 * @param  mixed   $object
	 * @return void
	 */
	protected function fireResolvingCallbacks($abstract, $object)
	{
		$this->fireCallbackArray($object, $this->globalResolvingCallbacks);

		$this->fireCallbackArray(
			$object, $this->getCallbacksForType(
				$abstract, $object, $this->resolvingCallbacks
			)
		);

		$this->fireCallbackArray($object, $this->globalAfterResolvingCallbacks);

		$this->fireCallbackArray(
			$object, $this->getCallbacksForType(
				$abstract, $object, $this->afterResolvingCallbacks
			)
		);
	}

	/**
	 * Get all callbacks for a given type.
	 *
	 * @param  string  $abstract
	 * @param  object  $object
	 * @param  array   $callbacksPerType
	 *
	 * @return array
	 */
	protected function getCallbacksForType($abstract, $object, array $callbacksPerType)
	{
		$results = [];

		foreach ($callbacksPerType as $type => $callbacks)
		{
			if ($type === $abstract || $object instanceof $type)
			{
				$results = array_merge($results, $callbacks);
			}
		}

		return $results;
	}

	/**
	 * Fire an array of callbacks with an object.
	 *
	 * @param  mixed  $object
	 * @param  array  $callbacks
	 */
	protected function fireCallbackArray($object, array $callbacks)
	{
		foreach ($callbacks as $callback)
		{
			$callback($object, $this);
		}
	}

	/**
	 * Determine if a given type is shared.
	 *
	 * @param  string  $abstract
	 * @return bool
	 */
	public function isShared($abstract)
	{
		if (isset($this->bindings[$abstract]['shared']))
		{
			$shared = $this->bindings[$abstract]['shared'];
		}
		else
		{
			$shared = false;
		}

		return isset($this->instances[$abstract]) || $shared === true;
	}

	/**
	 * Determine if the given concrete is buildable.
	 *
	 * @param  mixed   $concrete
	 * @param  string  $abstract
	 * @return bool
	 */
	protected function isBuildable($concrete, $abstract)
	{
		return $concrete === $abstract || $concrete instanceof Closure;
	}

	/**
	 * Get the alias for an abstract if available.
	 *
	 * @param  string  $abstract
	 * @return string
	 */
	protected function getAlias($abstract)
	{
		return isset($this->aliases[$abstract]) ? $this->aliases[$abstract] : $abstract;
	}

	/**
	 * Get the container's bindings.
	 *
	 * @return array
	 */
	public function getBindings()
	{
		return $this->bindings;
	}

	/**
	 * Drop all of the stale instances and aliases.
	 *
	 * @param  string  $abstract
	 * @return void
	 */
	protected function dropStaleInstances($abstract)
	{
		unset($this->instances[$abstract], $this->aliases[$abstract]);
	}

	/**
	 * Remove a resolved instance from the instance cache.
	 *
	 * @param  string  $abstract
	 * @return void
	 */
	public function forgetInstance($abstract)
	{
		unset($this->instances[$abstract]);
	}

	/**
	 * Clear all of the instances from the container.
	 *
	 * @return void
	 */
	public function forgetInstances()
	{
		$this->instances = [];
	}

	/**
	 * Flush the container of all bindings and resolved instances.
	 *
	 * @return void
	 */
	public function flush()
	{
		$this->aliases = [];
		$this->resolved = [];
		$this->bindings = [];
		$this->instances = [];
	}

	/**
	 * Set the globally available instance of the container.
	 *
	 * @return static
	 */
	public static function getInstance()
	{
		return static::$instance;
	}

	/**
	 * Set the shared instance of the container.
	 *
	 * @param  \Illuminate\Contracts\Container\Container  $container
	 * @return void
	 */
	public static function setInstance(ContainerContract $container)
	{
		static::$instance = $container;
	}

	/**
	 * Determine if a given offset exists.
	 *
	 * @param  string  $key
	 * @return bool
	 */
	public function offsetExists($key)
	{
		return isset($this->bindings[$key]);
	}

	/**
	 * Get the value at a given offset.
	 *
	 * @param  string  $key
	 * @return mixed
	 */
	public function offsetGet($key)
	{
		return $this->make($key);
	}

	/**
	 * Set the value at a given offset.
	 *
	 * @param  string  $key
	 * @param  mixed   $value
	 * @return void
	 */
	public function offsetSet($key, $value)
	{
		// If the value is not a Closure, we will make it one. This simply gives
		// more "drop-in" replacement functionality for the Pimple which this
		// container's simplest functions are base modeled and built after.
		if ( ! $value instanceof Closure)
		{
			$value = function() use ($value)
			{
				return $value;
			};
		}

		$this->bind($key, $value);
	}

	/**
	 * Unset the value at a given offset.
	 *
	 * @param  string  $key
	 * @return void
	 */
	public function offsetUnset($key)
	{
		unset($this->bindings[$key], $this->instances[$key], $this->resolved[$key]);
	}

	/**
	 * Dynamically access container services.
	 *
	 * @param  string  $key
	 * @return mixed
	 */
	public function __get($key)
	{
		return $this[$key];
	}

	/**
	 * Dynamically set container services.
	 *
	 * @param  string  $key
	 * @param  mixed   $value
	 * @return void
	 */
	public function __set($key, $value)
	{
		$this[$key] = $value;
	}

}<|MERGE_RESOLUTION|>--- conflicted
+++ resolved
@@ -543,11 +543,7 @@
 	 * @param  array  $parameters
 	 * @return array
 	 */
-<<<<<<< HEAD
-	protected function getMethodDependencies($callback, $parameters = [])
-=======
 	protected function getMethodDependencies($callback, array $parameters = [])
->>>>>>> f404b6a9
 	{
 		$dependencies = [];
 
@@ -638,11 +634,7 @@
 	 * @param  array   $parameters
 	 * @return mixed
 	 */
-<<<<<<< HEAD
-	public function make($abstract, $parameters = [])
-=======
 	public function make($abstract, array $parameters = [])
->>>>>>> f404b6a9
 	{
 		$abstract = $this->getAlias($abstract);
 
@@ -771,11 +763,7 @@
 	 *
 	 * @throws BindingResolutionException
 	 */
-<<<<<<< HEAD
-	public function build($concrete, $parameters = [])
-=======
 	public function build($concrete, array $parameters = [])
->>>>>>> f404b6a9
 	{
 		// If the concrete type is actually a Closure, we will just execute it and
 		// hand back the results of the functions, which allows functions to be
@@ -836,11 +824,7 @@
 	 * @param  array  $primitives
 	 * @return array
 	 */
-<<<<<<< HEAD
-	protected function getDependencies($parameters, array $primitives = [])
-=======
 	protected function getDependencies(array $parameters, array $primitives = [])
->>>>>>> f404b6a9
 	{
 		$dependencies = [];
 
